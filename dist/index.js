--- conflicted
+++ resolved
@@ -2,180 +2,175 @@
  * Run new sheet query
  *
  * @param {Spreadsheet} activeSpreadsheet Specific spreadsheet to use, or will use SpreadsheetApp.getActiveSpreadsheet() if undefined\
-<<<<<<< HEAD
- * @return {SheetQuery}
-=======
  * @return {SheetQueryBuilder}
->>>>>>> d6354f3e
  */
 function sheetQuery(activeSpreadsheet) {
-    return new SheetQueryBuilder(activeSpreadsheet);
+  return new SheetQueryBuilder(activeSpreadsheet);
 }
 
 /**
  * SheetQueryBuilder class - Kind of an ORM for Google Sheets
  */
 class SheetQueryBuilder {
-    constructor(activeSpreadsheet) {
-        this.columnNames = [];
-        this._sheetHeadings = [];
-        this.activeSpreadsheet = activeSpreadsheet || SpreadsheetApp.getActiveSpreadsheet();
+  constructor(activeSpreadsheet) {
+    this.columnNames = [];
+    this.headingRow = 1;
+    this._sheetHeadings = [];
+    this.activeSpreadsheet = activeSpreadsheet || SpreadsheetApp.getActiveSpreadsheet();
+  }
+  select(columnNames) {
+    this.columnNames = Array.isArray(columnNames) ? columnNames : [columnNames];
+    return this;
+  }
+  /**
+   * Name of spreadsheet to perform operations on
+   *
+   * @param {string} sheetName
+   * @param {number} headingRow
+   * @return {SheetQueryBuilder}
+   */
+  from(sheetName, headingRow = 1) {
+    this.sheetName = sheetName;
+    this.headingRow = headingRow;
+    return this;
+  }
+  /**
+   * Apply a filtering function on rows in a spreadsheet before performing an operation on them
+   *
+   * @param {Function} fn
+   * @return {SheetQueryBuilder}
+   */
+  where(fn) {
+    this.whereFn = fn;
+    return this;
+  }
+  /**
+   * Delete matched rows from spreadsheet
+   *
+   * @return {SheetQueryBuilder}
+   */
+  deleteRows() {
+    const rows = this.getRows();
+    let i = 0;
+    rows.forEach((row) => {
+      const deleteRowRange = this._sheet.getRange(row.__meta.row - i, 1, 1, row.__meta.cols);
+      deleteRowRange.deleteCells(SpreadsheetApp.Dimension.ROWS);
+      i++;
+    });
+    this.clearCache();
+    return this;
+  }
+  /**
+   * Update matched rows in spreadsheet with provided function
+   *
+   * @param {UpdateFn} updateFn
+   * @return {SheetQueryBuilder}
+   */
+  updateRows(updateFn) {
+    const rows = this.getRows();
+    rows.forEach((row) => {
+      const updateRowRange = this._sheet.getRange(row.__meta.row, 1, 1, row.__meta.cols);
+      const updatedRow = updateFn(row);
+      let arrayValues = [];
+      if (updatedRow && updatedRow.__meta) {
+        delete updatedRow.__meta;
+        arrayValues = Object.values(updatedRow);
+      } else {
+        delete row.__meta;
+        arrayValues = Object.values(row);
+      }
+      updateRowRange.setValues([arrayValues]);
+    });
+    this.clearCache();
+    return this;
+  }
+  /**
+   * Get Sheet object that is referenced by the current query from() method
+   *
+   * @return {Sheet}
+   */
+  getSheet() {
+    if (!this._sheet) {
+      this._sheet = this.activeSpreadsheet.getSheetByName(this.sheetName);
     }
-    select(columnNames) {
-        this.columnNames = Array.isArray(columnNames) ? columnNames : [columnNames];
-        return this;
+    return this._sheet;
+  }
+  /**
+   * Get values in sheet from current query + where condition
+   */
+  getValues() {
+    if (!this._sheetValues) {
+      const zh = this.headingRow - 1;
+      const sheet = this.getSheet();
+      const rowValues = [];
+      const allValues = sheet.getDataRange().getValues();
+      const sheetValues = allValues.slice(1 + zh);
+      const numCols = sheetValues[0].length;
+      const numRows = sheetValues.length;
+      const headings = (this._sheetHeadings = allValues[zh]);
+      for (let r = 0; r < numRows; r++) {
+        const obj = { __meta: { row: r + 2, cols: numCols } }; // 2 = 0-based and heading row
+        for (let c = 0; c < numCols; c++) {
+          // @ts-expect-error: Headings are set already above, so possibility of an error here is nil
+          obj[headings[c]] = sheetValues[r][c]; // @ts-ignore
+        }
+        rowValues.push(obj);
+      }
+      this._sheetValues = rowValues;
     }
-    /**
-     * Name of spreadsheet to perform operations on
-     *
-     * @param {string} sheetName
-     * @return {SheetQueryBuilder}
-     */
-    from(sheetName) {
-        this.sheetName = sheetName;
-        return this;
+    return this._sheetValues;
+  }
+  /**
+   * Return matching rows from sheet query
+   *
+   * @return {RowObject[]}
+   */
+  getRows() {
+    const sheetValues = this.getValues();
+    return this.whereFn ? sheetValues.filter(this.whereFn) : sheetValues;
+  }
+  /**
+   * Get array of headings in current sheet from()
+   *
+   * @return {string[]}
+   */
+  getHeadings() {
+    if (!this._sheetHeadings || !this._sheetHeadings.length) {
+      const zh = this.headingRow - 1;
+      const sheet = this.getSheet();
+      const numCols = sheet.getLastColumn();
+      this._sheetHeadings = sheet.getSheetValues(1, 1, this.headingRow, numCols)[zh];
     }
-    /**
-     * Apply a filtering function on rows in a spreadsheet before performing an operation on them
-     *
-     * @param {Function} fn
-     * @return {SheetQueryBuilder}
-     */
-    where(fn) {
-        this.whereFn = fn;
-        return this;
-    }
-    /**
-     * Delete matched rows from spreadsheet
-     *
-     * @return {SheetQueryBuilder}
-     */
-    deleteRows() {
-        const rows = this.getRows();
-        let i = 0;
-        rows.forEach((row) => {
-            const deleteRowRange = this._sheet.getRange(row.__meta.row - i, 1, 1, row.__meta.cols);
-            deleteRowRange.deleteCells(SpreadsheetApp.Dimension.ROWS);
-            i++;
-        });
-        this.clearCache();
-        return this;
-    }
-    /**
-     * Update matched rows in spreadsheet with provided function
-     *
-     * @param {UpdateFn} updateFn
-     * @return {SheetQueryBuilder}
-     */
-    updateRows(updateFn) {
-        const rows = this.getRows();
-        rows.forEach((row) => {
-            const updateRowRange = this._sheet.getRange(row.__meta.row, 1, 1, row.__meta.cols);
-            const updatedRow = updateFn(row);
-            let arrayValues = [];
-            if (updatedRow && updatedRow.__meta) {
-                delete updatedRow.__meta;
-                arrayValues = Object.values(updatedRow);
-            }
-            else {
-                delete row.__meta;
-                arrayValues = Object.values(row);
-            }
-            updateRowRange.setValues([arrayValues]);
-        });
-        this.clearCache();
-        return this;
-    }
-    /**
-     * Get Sheet object that is referenced by the current query from() method
-     *
-     * @return {Sheet}
-     */
-    getSheet() {
-        if (!this._sheet) {
-            this._sheet = this.activeSpreadsheet.getSheetByName(this.sheetName);
-        }
-        return this._sheet;
-    }
-    /**
-     * Get values in sheet from current query + where condition
-     */
-    getValues() {
-        if (!this._sheetValues) {
-            const sheet = this.getSheet();
-            const numCols = sheet.getLastColumn();
-            const rowValues = [];
-            const sheetValues = sheet.getSheetValues(2, 1, sheet.getLastRow(), numCols);
-            const numRows = sheetValues.length;
-            const headings = this.getHeadings();
-            for (let r = 0; r < numRows; r++) {
-                const obj = { __meta: { row: r + 2, cols: numCols } }; // 2 = 0-based and heading row
-                for (let c = 0; c < numCols; c++) {
-                    // @ts-expect-error: Headings are set already above, so possibility of an error here is nil
-                    obj[headings[c]] = sheetValues[r][c]; // @ts-ignore
-                }
-                rowValues.push(obj);
-            }
-            this._sheetValues = rowValues;
-        }
-        return this._sheetValues;
-    }
-    /**
-     * Return matching rows from sheet query
-     *
-     * @return {RowObject[]}
-     */
-    getRows() {
-        const sheetValues = this.getValues();
-        return this.whereFn ? sheetValues.filter(this.whereFn) : sheetValues;
-    }
-    /**
-     * Get array of headings in current sheet from()
-     *
-     * @return {string[]}
-     */
-    getHeadings() {
-        if (!this._sheetHeadings || !this._sheetHeadings.length) {
-            const sheet = this.getSheet();
-            const numCols = sheet.getLastColumn();
-            this._sheetHeadings = sheet.getSheetValues(1, 1, 1, numCols)[0];
-        }
-        return this._sheetHeadings;
-    }
-    /**
-     * Insert new rows into the spreadsheet
-     * Arrays of objects like { Heading: Value }
-<<<<<<< HEAD
-=======
-     *
-     * @param {DictObject[]} newRows - Array of row objects to insert
-     * @return {SheetQueryBuilder}
->>>>>>> d6354f3e
-     */
-    insertRows(newRows) {
-        const sheet = this.getSheet();
-        const headings = this.getHeadings();
-        newRows.forEach(row => {
-            const rowValues = headings.map(heading => {
-                return row[heading] ? row[heading] : '';
-            });
-            sheet.appendRow(rowValues);
-        });
-<<<<<<< HEAD
-    }
-=======
-        return this;
-    }
-    /**
-     * Clear cached values, headings, and flush all operations to sheet
-     *
-     * @return {SheetQueryBuilder}
-     */
->>>>>>> d6354f3e
-    clearCache() {
-        this._sheetValues = null;
-        this._sheetHeadings = [];
-        SpreadsheetApp.flush();
-        return this;
-    }
-}+    return this._sheetHeadings;
+  }
+  /**
+   * Insert new rows into the spreadsheet
+   * Arrays of objects like { Heading: Value }
+   *
+   * @param {DictObject[]} newRows - Array of row objects to insert
+   * @return {SheetQueryBuilder}
+   */
+  insertRows(newRows) {
+    const sheet = this.getSheet();
+    const headings = this.getHeadings();
+    newRows.forEach((row) => {
+      const rowValues = headings.map((heading) => {
+        return row[heading] ? row[heading] : '';
+      });
+      sheet.appendRow(rowValues);
+    });
+    return this;
+  }
+  /**
+   * Clear cached values, headings, and flush all operations to sheet
+   *
+   * @return {SheetQueryBuilder}
+   */
+  clearCache() {
+    this._sheetValues = null;
+    this._sheetHeadings = [];
+    SpreadsheetApp.flush();
+    return this;
+  }
+}
+//# sourceMappingURL=index.js.map
